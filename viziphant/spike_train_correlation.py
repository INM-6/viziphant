"""
Simple plotting function for spike train correlation measures
"""
# Copyright 2019-2020 by the Viziphant team, see `doc/authors.rst`.
# License: Modified BSD, see LICENSE.txt.txt for details.


from __future__ import division, print_function, unicode_literals

import numpy as np
import matplotlib.pyplot as plt
from mpl_toolkits.axes_grid1 import make_axes_locatable, axes_size


<<<<<<< HEAD
def plot_corrcoef(
        correlation_coefficient_matrix, axes, correlation_minimum=-1.,
        correlation_maximum=1., colormap='bwr', color_bar_aspect=20,
        color_bar_padding_fraction=.5):

    """
    Plots the cross-correlation matrix returned by
    :py:func:`elephant.spike_train_correlation.corrcoef` function and adds a
    color bar.

    Parameters
    ----------
    correlation_coefficient_matrix : np.ndarray
        Pearson's correlation coefficient matrix
    axes : object
        Matplotlib figure Axes
    correlation_minimum : float
        minimum correlation for colour mapping. Default: -1
    correlation_maximum : float
        maximum correlation for colour mapping. Default: 1
    colormap : str
        colormap. Default: 'bwr'
    color_bar_aspect : float
        aspect ratio of the color bar. Default: 20
    color_bar_padding_fraction : float
        padding between matrix plot and color bar relative to color bar width.
        Default: .5
=======
def plot_corrcoef(cc, vmin=-1, vmax=1, style='ticks', cmap='bwr',
                  cax_aspect=20, cax_pad_fraction=.5, figsize=(8, 8),
                  remove_diagonal=True):
    """
    This function plots the cross-correlation matrix returned by
    `elephant.spike_train_correlation.correlation_coefficient` and adds a
    colour bar.

    Parameters
    ----------
    cc : np.ndarray
        The output of
        `elephant.spike_train_correlation.correlation_coefficient`.
    vmin : int or float, optional
        The minimum correlation for colour mapping.
        Default: -1
    vmax : int or float, optional
        The maximum correlation for colour mapping.
        Default: 1
    style: {'darkgrid', 'whitegrid', 'dark', 'white', 'ticks'} or dict,
           optional
        A seaborn style setting.
        Default: 'ticks'
    cmap : str, optional
        The colour map.
        Default: 'bwr'
    cax_aspect : int or float, optional
        The aspect ratio of the colour bar.
        Default: 20
    cax_pad_fraction : int or float, optional
        The padding between matrix plot and colour bar relative to colour bar
        width.
        Default: .5
    figsize : tuple of int, optional
        The size of the figure.
        Default: (8, 8)
    remove_diagonal : bool
        If True, the values in the main diagonal are replaced with zeros.
        Default: True

    Returns
    -------
    fig : matplotlib.figure.Figure
    ax : matplotlib.axes.Axes
    """
>>>>>>> dd96dc50

    Examples
    --------
    Create correlation coefficient matrix from Elephant `corrcoef` example
    and save the result to `corrcoef_matrix`.

    >>> import seaborn
    >>> seaborn.set_style('ticks')
    >>> fig, ax = plt.subplots(1, 1, subplot_kw={'aspect': 'equal'})
    ...
    >>> plot_corrcoef(correlation_coefficient_matrix, axes=ax)

<<<<<<< HEAD
    """

    image = axes.imshow(correlation_coefficient_matrix,
                        vmin=correlation_minimum, vmax=correlation_maximum,
                        cmap=colormap)
=======
    # Remove the diagonal
    if remove_diagonal:
        cc = cc.copy()
        np.fill_diagonal(cc, val=0)

    im = ax.imshow(cc, vmin=vmin, vmax=vmax, cmap=cmap)
    ax.xaxis.set_major_locator(MaxNLocator(integer=True))
    ax.yaxis.set_major_locator(MaxNLocator(integer=True))
>>>>>>> dd96dc50

    # Initialise colour bar axis
    divider = make_axes_locatable(axes)
    width = axes_size.AxesY(axes, aspect=1. / color_bar_aspect)
    pad = axes_size.Fraction(color_bar_padding_fraction, width)
    cax = divider.append_axes("right", size=width, pad=pad)

    plt.colorbar(image, cax=cax)<|MERGE_RESOLUTION|>--- conflicted
+++ resolved
@@ -12,11 +12,10 @@
 from mpl_toolkits.axes_grid1 import make_axes_locatable, axes_size
 
 
-<<<<<<< HEAD
 def plot_corrcoef(
         correlation_coefficient_matrix, axes, correlation_minimum=-1.,
         correlation_maximum=1., colormap='bwr', color_bar_aspect=20,
-        color_bar_padding_fraction=.5):
+        color_bar_padding_fraction=.5, remove_diagonal=True):
 
     """
     Plots the cross-correlation matrix returned by
@@ -27,7 +26,7 @@
     ----------
     correlation_coefficient_matrix : np.ndarray
         Pearson's correlation coefficient matrix
-    axes : object
+    axes : matplotlib.axes.Axes
         Matplotlib figure Axes
     correlation_minimum : float
         minimum correlation for colour mapping. Default: -1
@@ -40,54 +39,9 @@
     color_bar_padding_fraction : float
         padding between matrix plot and color bar relative to color bar width.
         Default: .5
-=======
-def plot_corrcoef(cc, vmin=-1, vmax=1, style='ticks', cmap='bwr',
-                  cax_aspect=20, cax_pad_fraction=.5, figsize=(8, 8),
-                  remove_diagonal=True):
-    """
-    This function plots the cross-correlation matrix returned by
-    `elephant.spike_train_correlation.correlation_coefficient` and adds a
-    colour bar.
-
-    Parameters
-    ----------
-    cc : np.ndarray
-        The output of
-        `elephant.spike_train_correlation.correlation_coefficient`.
-    vmin : int or float, optional
-        The minimum correlation for colour mapping.
-        Default: -1
-    vmax : int or float, optional
-        The maximum correlation for colour mapping.
-        Default: 1
-    style: {'darkgrid', 'whitegrid', 'dark', 'white', 'ticks'} or dict,
-           optional
-        A seaborn style setting.
-        Default: 'ticks'
-    cmap : str, optional
-        The colour map.
-        Default: 'bwr'
-    cax_aspect : int or float, optional
-        The aspect ratio of the colour bar.
-        Default: 20
-    cax_pad_fraction : int or float, optional
-        The padding between matrix plot and colour bar relative to colour bar
-        width.
-        Default: .5
-    figsize : tuple of int, optional
-        The size of the figure.
-        Default: (8, 8)
     remove_diagonal : bool
         If True, the values in the main diagonal are replaced with zeros.
         Default: True
-
-    Returns
-    -------
-    fig : matplotlib.figure.Figure
-    ax : matplotlib.axes.Axes
-    """
->>>>>>> dd96dc50
-
     Examples
     --------
     Create correlation coefficient matrix from Elephant `corrcoef` example
@@ -99,22 +53,14 @@
     ...
     >>> plot_corrcoef(correlation_coefficient_matrix, axes=ax)
 
-<<<<<<< HEAD
     """
+    if remove_diagonal:
+        correlation_coefficient_matrix = correlation_coefficient_matrix.copy()
+        np.fill_diagonal(correlation_coefficient_matrix, val=0)
 
     image = axes.imshow(correlation_coefficient_matrix,
                         vmin=correlation_minimum, vmax=correlation_maximum,
                         cmap=colormap)
-=======
-    # Remove the diagonal
-    if remove_diagonal:
-        cc = cc.copy()
-        np.fill_diagonal(cc, val=0)
-
-    im = ax.imshow(cc, vmin=vmin, vmax=vmax, cmap=cmap)
-    ax.xaxis.set_major_locator(MaxNLocator(integer=True))
-    ax.yaxis.set_major_locator(MaxNLocator(integer=True))
->>>>>>> dd96dc50
 
     # Initialise colour bar axis
     divider = make_axes_locatable(axes)
